--- conflicted
+++ resolved
@@ -207,17 +207,12 @@
             seen during fit.
         """
         # Check is fit had been called
-<<<<<<< HEAD
         check_is_fitted(self, ["X_", "y_","P_", "l_"])
 
         if isinstance(X, pd.DataFrame):
             self.X_predict_col_names = X.columns
         else:
             self.X_predict_col_names = np.array([f"X_{i}" for i in np.arange(0, X.shape[1])])
-=======
-        check_is_fitted(self, ["X_", "y_", "P_", "l_"])
-        self.X_predict_col_names = X.columns
->>>>>>> a7d7bf43
         # This will again convert a pandas df to numpy array
         # but we have the column information from when we called fit
         X = check_array(X)
